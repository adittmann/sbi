# This file is part of sbi, a toolkit for simulation-based inference. sbi is licensed
# under the Affero General Public License v3, see <https://www.gnu.org/licenses/>.


from typing import Callable

from torch import nn

from sbi.neural_nets.classifier import (
    build_linear_classifier,
    build_mlp_classifier,
    build_resnet_classifier,
)
from sbi.neural_nets.flow import build_made, build_maf, build_nsf
from sbi.neural_nets.mdn import build_mdn


def classifier_nn(
    model: str,
    z_score_theta: bool = True,
    z_score_x: bool = True,
    hidden_features: int = 50,
    num_blocks: int = 2,
    use_batch_norm: bool = False,
    embedding_net_theta: nn.Module = nn.Identity(),
    embedding_net_x: nn.Module = nn.Identity(),
) -> Callable:
    r"""
    Returns a function that builds a classifier for learning density ratios.

    This function will usually be used for SNRE. The returned function is to be passed
    to the inference class when using the flexible interface.

    Note that in the view of the SNRE classifier we build below, x=theta and y=x.

    Args:
        model: The type of classifier that will be created. One of [`linear`, `mlp`,
            `resnet`].
        z_score_theta: Whether to z-score parameters $\theta$ before passing them into
            the network.
        z_score_x: Whether to z-score simulation outputs $x$ before passing them into
            the network.
        hidden_features: Number of hidden features.
        num_blocks: Number of blocks to use in the ResNet.
        use_batch_norm: Whether to use batch norm in the ResNet.
        embedding_net_theta:  Optional embedding network for parameters $\theta$.
        embedding_net_x:  Optional embedding network for simulation outputs $x$. This
            embedding net allows to learn features from potentially high-dimensional
            simulation outputs.
    """

    kwargs = dict(
        zip(
            (
                "z_score_x",
                "z_score_y",
                "hidden_features",
                "num_blocks",
                "use_batch_norm",
                "embedding_net_x",
                "embedding_net_y",
            ),
            (
                z_score_theta,
                z_score_x,
                hidden_features,
<<<<<<< HEAD
                num_blocks,
                use_batch_norm,
                embedding_net_x,
=======
>>>>>>> f8129b82
                embedding_net_theta,
                embedding_net_x,
            ),
        )
    )

    def build_fn(batch_theta, batch_x):
        if model == "linear":
            return build_linear_classifier(
                batch_x=batch_theta, batch_y=batch_x, **kwargs
            )
        if model == "mlp":
            return build_mlp_classifier(batch_x=batch_theta, batch_y=batch_x, **kwargs)
        if model == "resnet":
            return build_resnet_classifier(
                batch_x=batch_theta, batch_y=batch_x, **kwargs
            )
        else:
            raise NotImplementedError

    return build_fn


def likelihood_nn(
    model: str,
    z_score_theta: bool = True,
    z_score_x: bool = True,
    hidden_features: int = 50,
    num_transforms: int = 5,
    embedding_net: nn.Module = nn.Identity(),
    num_components: int = 10,
) -> Callable:
    r"""
    Returns a function that builds a density estimator for learning the likelihood.

    This function will usually be used for SNLE. The returned function is to be passed
    to the inference class when using the flexible interface.

    Args:
        model: The type of density estimator that will be created. One of [`mdn`,
            `made`, `maf`, `nsf`].
        z_score_theta: Whether to z-score parameters $\theta$ before passing them into
            the network.
        z_score_x: Whether to z-score simulation outputs $x$ before passing them into
            the network.
        hidden_features: Number of hidden features.
        num_transforms: Number of transforms when a flow is used. Only relevant if
            density estimator is a normalizing flow (i.e. currently either a `maf` or a
            `nsf`). Ignored if density estimator is a `mdn` or `made`.
        embedding_net: Optional embedding network for parameters $\theta$.
        num_components: Number of mixture components for a mixture of Gaussians.
            Ignored if density estimator is not an mdn.
    """

    kwargs = dict(
        zip(
            (
                "z_score_x",
                "z_score_y",
                "hidden_features",
                "num_transforms",
                "embedding_net",
                "num_components",
            ),
            (
                z_score_x,
                z_score_theta,
                hidden_features,
                num_transforms,
                embedding_net,
                num_components,
            ),
        )
    )

    def build_fn(batch_theta, batch_x):
        if model == "mdn":
            return build_mdn(batch_x=batch_x, batch_y=batch_theta, **kwargs)
        if model == "made":
            return build_made(batch_x=batch_x, batch_y=batch_theta, **kwargs)
        if model == "maf":
            return build_maf(batch_x=batch_x, batch_y=batch_theta, **kwargs)
        elif model == "nsf":
            return build_nsf(batch_x=batch_x, batch_y=batch_theta, **kwargs)
        else:
            raise NotImplementedError

    return build_fn


def posterior_nn(
    model: str,
    z_score_theta: bool = True,
    z_score_x: bool = True,
    hidden_features: int = 50,
    num_transforms: int = 5,
    embedding_net: nn.Module = nn.Identity(),
    num_components: int = 10,
) -> Callable:
    r"""
    Returns a function that builds a density estimator for learning the posterior.

    This function will usually be used for SNPE. The returned function is to be passed
    to the inference class when using the flexible interface.

    Args:
        model: The type of density estimator that will be created. One of [`mdn`,
            `made`, `maf`, `nsf`].
        z_score_theta: Whether to z-score parameters $\theta$ before passing them into
            the network.
        z_score_x: Whether to z-score simulation outputs $x$ before passing them into
            the network.
        hidden_features: Number of hidden features.
        num_transforms: Number of transforms when a flow is used. Only relevant if
            density estimator is a normalizing flow (i.e. currently either a `maf` or a
            `nsf`). Ignored if density estimator is a `mdn` or `made`.
        embedding_net: Optional embedding network for simulation outputs $x$. This
            embedding net allows to learn features from potentially high-dimensional
            simulation outputs.
        num_components: Number of mixture components for a mixture of Gaussians.
            Ignored if density estimator is not an mdn.
    """

    kwargs = dict(
        zip(
            (
                "z_score_x",
                "z_score_y",
                "hidden_features",
                "num_transforms",
                "embedding_net",
                "num_components",
            ),
            (
                z_score_theta,
                z_score_x,
                hidden_features,
                num_transforms,
                embedding_net,
                num_components,
            ),
        )
    )

    def build_fn(batch_theta, batch_x):
        if model == "mdn":
            return build_mdn(batch_x=batch_theta, batch_y=batch_x, **kwargs)
        if model == "made":
            return build_made(batch_x=batch_theta, batch_y=batch_x, **kwargs)
        if model == "maf":
            return build_maf(batch_x=batch_theta, batch_y=batch_x, **kwargs)
        elif model == "nsf":
            return build_nsf(batch_x=batch_theta, batch_y=batch_x, **kwargs)
        else:
            raise NotImplementedError

    return build_fn<|MERGE_RESOLUTION|>--- conflicted
+++ resolved
@@ -64,12 +64,8 @@
                 z_score_theta,
                 z_score_x,
                 hidden_features,
-<<<<<<< HEAD
                 num_blocks,
                 use_batch_norm,
-                embedding_net_x,
-=======
->>>>>>> f8129b82
                 embedding_net_theta,
                 embedding_net_x,
             ),
